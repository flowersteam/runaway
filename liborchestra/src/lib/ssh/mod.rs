--- conflicted
+++ resolved
@@ -47,9 +47,6 @@
 use futures::FutureExt;
 use futures::SinkExt;
 use futures::channel::{mpsc, oneshot};
-<<<<<<< HEAD
-use crate::*;
-=======
 use crate::{
     Cwd, 
     EnvironmentStore, 
@@ -59,7 +56,6 @@
     AbsolutePath, 
     TerminalContext
 };
->>>>>>> 245a3c96
 
 
 //------------------------------------------------------------------------------------------  MODULE
@@ -70,8 +66,6 @@
 
 //------------------------------------------------------------------------------------------- MACROS
 
-<<<<<<< HEAD
-=======
 /// This macro allows to asynchronously wait for (at least) a given time. This means that the thread
 /// is yielded when it is done. For now, it creates a separate thread each time a sleep is needed, 
 /// which is far from ideal.
@@ -183,7 +177,6 @@
         }
     }
 }
->>>>>>> 245a3c96
 
 
 //---------------------------------------------------------------------------------------- PTY AGENT
