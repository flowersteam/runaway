//! liborchestra/scheduler.rs
//!
//! This module contains a structure that allows to use an external command as a scheduler. A 
//! scheduler is a program that will provide experiments parameters on request, based on the results
//! of previous parameters execution. Schedulers are meant to implement automatic experiment 
//! selection such as bayesian optimization, exploration, and so on.
//! 
//! The communication between the scheduler and the library will use stdin and stdout. 
//! Communications will be initiated by the library, which will send a request over stdin. The 
//! command will treat this request and answer with a response on stdout. Request should be treated 
//! synchronously by the command, and no particular order of requests should be assumed (any 
//! necessary book-keeping must be done on the command side).


//------------------------------------------------------------------------------------------ IMPORTS


use crate::commons::Dropper;
use futures::Future;
use std::{error, fmt, str};
use std::io::{Read, Write};
use futures::channel::{mpsc, oneshot};
use futures::executor;
use futures::future;
use futures::task::LocalSpawnExt;
use futures::FutureExt;
use std::thread;
use futures::channel::mpsc::{UnboundedSender};
use std::fmt::{Display, Debug};
use std::process::Command;
use crate::*;
use serde_json;
use std::os::unix::process::ExitStatusExt;
use tracing::{self, error, trace, instrument, trace_span};
use tracing_futures::Instrument;
use std::os::unix::process::CommandExt;
use libc::{signal, SIGINT, SIG_IGN};
use std::process::Stdio;
use std::path::PathBuf;


//----------------------------------------------------------------------------------------- MESSAGES


#[derive(Serialize, Debug)]
#[serde(rename_all = "SCREAMING_SNAKE_CASE")]
/// This enumeration represents the different request messages that can be sent to the command. Those 
/// requests will be serialized to the following jsons when sent to the command stdin:
pub enum RequestMessages{
    /// Example of json transcript: `{"GET_PARAMETERS_REQUEST": {"uuid": "kkkagr23451"}}`
    GetParametersRequest{ uuid: String },
    /// Example of json transcript: `{"RECORD_OUTPUT_REQUEST": {"uuid": "kkkagr23451", "parametes": 
    /// "some params", "stdout": "some mess", "stderr": "some mess", "ecode": 0, "path": "/home", 
    /// "features": "[0.5, 0.5]"} }`
    RecordOutputRequest{ uuid: String, parameters: String, stdout: String, stderr: String, ecode: i32, features: String, path: String},
    // Example of json transcript: `{"SHUTDOWN_REQUEST": {}}`
    ShutdownRequest{},
}

#[derive(Deserialize, Debug)]
#[serde(rename_all = "SCREAMING_SNAKE_CASE")]
/// This enumeration represents the different request messages that can be sent by the command. Those 
/// requests are expected to be serialized to json using the following templates:
pub enum ResponseMessages{
    /// Example of json transcript: `{"GET_PARAMETERS_RESPONSE": {"parameters": "some params"}}`
    GetParametersResponse{ parameters: String },
    /// Example of json transcript: `{"NOT_READY_RESPONSE": {}}`
    NotReadyResponse{},
    /// Example of json transcript: `{"RECORD_OUTPUT_RESPONSE": {}}`
    RecordOutputResponse{},
    /// Example of json transcript: `{"SHUTDOWN_RESPONSE": {}}`
    ShutdownResponse{},
    /// Example of json transcript: `{"ERROR_RESPONSE": {"message": "some error message" }}`
    ErrorResponse{message: String}
}


//------------------------------------------------------------------------------------------- MACROS


/// This macro allows to send a particular request to the scheduler, and retrieve the output.
#[macro_export]
macro_rules! query_command {
    ($sched: expr, $req: expr ) => {
            { 
                // We send the message
                let mut message = format!("{}\n", serde_json::to_string($req).unwrap())
                    .as_bytes()
                    .to_owned();
                loop {
                    match await_wouldblock_io!({$sched.stdin.write(&message)}){
                        Ok(0) => break,
                        Ok(b) => {message = message[b..].to_owned()},
                        Err(e) => return Err(Error::Query(format!("{}", e)))
                    }            
                }

                // We retrieve the response from the command
                let mut output = vec!();
                let mut buf = [0 as u8; 1024];
                loop {
                    match await_wouldblock_io!({$sched.stdout.read(&mut buf)}){
                        Ok(0) => break,
                        Ok(b) => {
                            output.append(&mut buf[..b].to_vec());
                            if output.contains(&b'\n'){break} 
                        },
                        Err(e) => return Err(Error::Query(format!("{}", e)))
                    }
                }
            
                // We parse the answer
                let output = String::from_utf8(output).unwrap();
                serde_json::from_str(output.as_str())
                    .map_err(|e| Error::Message(format!("Unknown message received from scheduler: \n{}", e)))
            }
    };
}


//------------------------------------------------------------------------------------------- ERRORS


#[derive(Debug, Clone)]
pub enum Error {
    Query(String),
    Message(String),
    Command(String),
    Channel(String),
    OperationFetch(String),
    Spawn(String),
    Crashed,
    Shutdown,
}

impl error::Error for Error {}

impl fmt::Display for Error {
    fn fmt(&self, f: &mut fmt::Formatter) -> fmt::Result {
        match self {
            Error::Query(ref s) => write!(f, "Failed to query the scheduler: \n{}", s),
            Error::Message(ref s) => write!(f, "Unexpected message: \n{}", s),
            Error::Command(ref s) => write!(f, "Command returned an error: \n{}", s),
            Error::Channel(ref s) => write!(f, "Channel error: \n{}", s),
            Error::OperationFetch(ref s) => write!(f, "When fetching operation result: \n{}", s),
            Error::Spawn(ref s) => write!(f, "Error occurred when spawning the command: \n {}", s),
            Error::Crashed => write!(f, "The scheduler crashed"),
            Error::Shutdown => write!(f, "The scheduler is shutdown"),
        }
    }
}


//--------------------------------------------------------------------------------------------- HOST


use std::sync::Arc;
use futures::lock::Mutex;
use futures::SinkExt;
use futures::StreamExt;
use std::process::{Child, ChildStdin, ChildStdout};

/// An enumeration representing the status of the scheduler
enum SchedulerStatus{
    Running,
    Crashed,
    Shutdown,
}

/// A `Scheduler` represents an instance of a running process which implement an automatic scheduling 
/// logic, and which can be communicated with through the json messaging exposed earlier via stdin
/// and stdout. The child process handles to stdin and stdout are turned into non-blocking ones, 
/// to allow the tasks to yield whenever needed.
struct Scheduler {
    child: Child,
    stdin: ChildStdin,
    stdout: ChildStdout,
    status: SchedulerStatus,
}

impl Debug for Scheduler{
    fn fmt(&self, f: &mut std::fmt::Formatter<'_>) -> std::fmt::Result {
        write!(f, "Scheduler{{{}}}", self.child.id())
    }
}

impl Scheduler {

    /// Generates a scheduler from a child process spawned elswhere. Basically, this makes the stdin 
    /// and stdout file descriptors non blocking.
    #[instrument(name="Scheduler::from_child")]
    fn from_child(child: Child) -> Result<Scheduler, Error> {
        trace!("Creating Sheduler from child");
        let mut child = child;
        let stdin = unblock(child.stdin.take().unwrap())
            .map_err(|e| Error::Spawn(format!("Failed to unblock stdin: \n{}", e)))?;
        let stdout = unblock(child.stdout.take().unwrap())
            .map_err(|e| Error::Spawn(format!("Failed to unblock stdout: \n{}", e)))?;
        Ok(Scheduler {
            child,
            stdin,
            stdout,
            status: SchedulerStatus::Running
        })
    }

    /// Transitions scheduler status
    #[instrument(name="Scheduler::transitions", skip(self))]
    fn transitions(&mut self){
        trace!("Transitioning");
        match self.status{
            SchedulerStatus::Running => {
                if let Ok(Some(status)) = self.child.try_wait(){
                    let status = status.code().unwrap_or(status.signal().unwrap());
                    error!(exit=?status, "Transition crashed with exit status");
                    self.status = SchedulerStatus::Crashed;
                }
            }
            SchedulerStatus::Crashed | SchedulerStatus::Shutdown => {} // absorbing states.
        }
    }

    /// Inner future containing the logic to request parameters. 
    #[instrument(name="Scheduler::request_parameters", skip(sched))]
    async fn request_parameters(sched: Arc<Mutex<Scheduler>>, uuid: String) -> Result<String, Error> {
        trace!("Requesting parameters");
        loop{
            let response = {
                // Bind sched here.
                let mut sched = sched.lock().await;

                // We transition and checks if the scheduler crashed to respond approprietely.
                sched.transitions();
                match sched.status{
                    SchedulerStatus::Running => {}
                    SchedulerStatus::Crashed => {return Err(Error::Crashed)}
                    SchedulerStatus::Shutdown => {return Err(Error::Shutdown)}
                }

                // We query the command
                let request = RequestMessages::GetParametersRequest{uuid: uuid.clone()};
                query_command!(sched, &request)?
            };

            // We act depending on response
            match response {
                ResponseMessages::GetParametersResponse{parameters: p} => return Ok(p),
                ResponseMessages::NotReadyResponse{} => {
                    async_sleep!(std::time::Duration::from_secs(5))
                }
                m => return Err(Error::Message(format!("Unexpected message received {:?}", m)))
            }
        }
    }

    /// Inner future containing the logic to record an output. 
    #[instrument(name="Scheduler::record_output", skip(sched))]
    async fn record_output(sched: Arc<Mutex<Scheduler>>, uuid: String, parameters: String, 
        stdout: String, stderr: String, ecode: i32, features: String, path: String) 
        -> Result<(), Error>{
        trace!("Recording output");
        {   
            // We bind the command to this scope. Such that if one of the io blocks, we are sure that 
            // an other task doesn't get woken up before this one, and reads/write the end of the
            // messages meant for this task. Note, that this is different from the ssh connection 
            // case where io ocurs on the same connection, but separate channels.
            let mut sched = sched.lock().await;
            
            // We transition and checks if the scheduler crashed to respond approprietely.
            sched.transitions();
            match sched.status{
                SchedulerStatus::Running => {}
                SchedulerStatus::Crashed => {return Err(Error::Crashed)}
                SchedulerStatus::Shutdown => {return Err(Error::Shutdown)}
            }
 
            // We query the command
            let request = RequestMessages::RecordOutputRequest{uuid, parameters, stdout, stderr, ecode, features, path};
            match query_command!(sched, &request)?{
                ResponseMessages::RecordOutputResponse{} => Ok(()),
                m => Err(Error::Message(format!("Unexpected message received {:?}", m)))
            }
        }
    }

    /// Inner future containing the logic to shutdown the command.
    #[instrument(name="Scheduler::shutdown", skip(sched))]
    async fn shutdown(sched: Arc<Mutex<Scheduler>>) -> Result<(), Error>{
        trace!("Shutting scheduler down");
        {   
            // We bind the command to this scope. Such that if one of the io blocks, we are sure that 
            // an other task doesn't get woken up before this one, and reads/write the end of the
            // messages meant for this task. Note, that this is different from the ssh connection 
            // case where io ocurs on the same connection, but separate channels.
            let mut sched = sched.lock().await;

            // We transition and checks if the scheduler crashed to respond approprietely.
            sched.transitions();
            match sched.status{
                SchedulerStatus::Running => {}
                SchedulerStatus::Crashed => {return Err(Error::Crashed)}
                SchedulerStatus::Shutdown => {return Ok(())}
            }
 
            // We query the command 
            let request = RequestMessages::ShutdownRequest{};
            match query_command!(sched, &request)?{
                ResponseMessages::ShutdownResponse{} => {},
                m => return Err(Error::Message(format!("Unexpected message received {:?}", m)))
            }

            // We wait for the child to close. No need to yield the thread, since there should be no
            // other tasks left.
            sched.child.wait().unwrap();

            // We mutate the status
            sched.status = SchedulerStatus::Shutdown;

            Ok(())
        }
    }
}

//------------------------------------------------------------------------------------------- HANDLE

#[derive(Debug)]
/// Messages sent by the outer future to the resource inner thread, so as to start an operation. 
/// This contains the input of the operation if any.
enum OperationInput{
    RequestParameters(String),
    RecordOutput(String, String, String, String, i32, String, String),
    Shutdown,
}

#[derive(Debug)]
/// Messages sent by the inner future to the outer future, so as to return the result of an 
/// operation.
enum OperationOutput{
    RequestParameters(Result<String, Error>),
    RecordOutput(Result<(), Error>),
    Shutdown(Result<(), Error>)
}

#[derive(Clone)]
/// An asynchronous handle to the scheduler resource.
pub struct SchedulerHandle {
    _sender: UnboundedSender<(oneshot::Sender<OperationOutput>, OperationInput)>,
    _name: String,
    _dropper: Dropper,
}

impl SchedulerHandle {

    /// Spawns a `Scheduler` from a command. This function contains most of the logic concerning the 
    /// dispatch of the operations to the inner futures. 
    #[instrument(name="SchedulerHandle::spawn")]
    pub fn spawn(command: Command, name: String) -> Result<SchedulerHandle, Error> {

        trace!("Start scheduler thread");
        // We create the scheduler resource. This one will be transferred into a separate thread.
        let mut command = command;
        let sched = Scheduler::from_child(
            unsafe{ 
                // This allows to make sure the proxycommand ignores Ctrl-C. The opposite would 
                // prevent the program to cleanup properly.
                command.pre_exec(||{
                    signal(SIGINT, SIG_IGN);
                    Ok(())
                })
                .stderr(Stdio::inherit())
                .spawn()
                .map_err(|e| Error::Spawn(format!("{}", e)))?
            }
        )?;
        // We create the channel that will be used to transmit operations from the outer logic (when 
        // the user call one of the async api methods) to the inner handling thread.
        let (sender, receiver) = mpsc::unbounded();

        // We spawn the thread that dispatches the operations sent by the different handles to inner 
        // futures.
        let handle = thread::Builder::new().name(format!("orch-sched"))
        .spawn(move || {
            let span = trace_span!("Scheduler::Thread");
            let _guard = span.enter();
            let stream_span = trace_span!("Handling_Stream", ?sched);

            trace!("Creating resource in thread");
            let res = Arc::new(Mutex::new(sched));
            let reres = res.clone();

            // We spawn the local executor, in charge of executing the inner tasks
            trace!("Starting resource loop");
            let mut pool = executor::LocalPool::new();
            let mut spawner = pool.spawner();

            // We describe the message dispatching task
            let handling_stream = receiver.for_each(
                move |(sender, operation): (oneshot::Sender<OperationOutput>, OperationInput)| {
                    let span = stream_span.clone();
                    let _guard = span.enter();
                    trace!(?operation, "Received operation");
                    match operation {
                        OperationInput::RequestParameters(uuid) => {
                            spawner.spawn_local(
                                Scheduler::request_parameters(res.clone(), uuid)
                                    .map(|a| {
                                        sender.send(OperationOutput::RequestParameters(a))
                                            .map_err(|e| error!("Failed to \\
                                            send an operation output: \n{:?}", e))
                                            .unwrap();
                                    })
                                    .instrument(span.clone())
                            )
                        }
                        OperationInput::RecordOutput(uuid, parameters, stdout, stderr, ecode, features, path) => {
                            spawner.spawn_local(
                                Scheduler::record_output(res.clone(), uuid, parameters, stdout, stderr, ecode, features, path)
                                    .map(|a| {
                                        sender.send(OperationOutput::RecordOutput(a))
                                            .map_err(|e| error!("Failed to \\
                                            send an operation output: \n{:?}", e))
                                            .unwrap();
                                    })
                                    .instrument(span.clone())
                            )
                        }
                        OperationInput::Shutdown => {
                            spawner.spawn_local(
                                Scheduler::shutdown(res.clone())
                                    .map(|a| {
                                        sender.send(OperationOutput::Shutdown(a))
                                            .map_err(|e| error!("Failed to \\
                                            send an operation output: \n{:?}", e))
                                            .unwrap();
                                    })
                                    .instrument(span.clone())
                            )
                        }
                    }.map_err(|e| error!("Failed to spawn the operation: \n{:?}", e))
                    .unwrap();
                    future::ready(())
                }
            );

            // We spawn the message dispatching task
            let mut spawner = pool.spawner();
            spawner.spawn_local(handling_stream)
                .map_err(|_| error!("Failed to spawn handling stream"))
                .unwrap();

            // We wait for every tasks to complete (the last will be the message dispatching task
            // that will return when the channel closes)
            trace!("Starting local executor.");
            pool.run();

            // All the tasks are done, we shutdown the resource.
            trace!("All futures processed. Shutting command down.");
            executor::block_on(Scheduler::shutdown(reres.clone()))
                .unwrap_or_else(|e| error!("Scheduler: Failed to shutdown scheduler: \n {}", e));
            trace!("All good. Leaving...");
        }).expect("Failed to spawn scheduler thread.");

        // We return the handle
        let drop_sender = sender.clone();
        Ok(SchedulerHandle {
            _sender: sender,
            _name: name,
            _dropper: Dropper::from_closure(
                Box::new(move || {
                    drop_sender.close_channel();
                    handle.join().unwrap();
                }), 
                format!("SchedulerHandle")
            ),
        })
    }

    /// Async method, which request a parameter string from the scheduler, and wait for it if the 
    /// scheduler is not yet ready.
    pub fn async_request_parameters(&self, uuid: String) -> impl Future<Output=Result<String,Error>> {
        let mut chan = self._sender.clone();
        async move {
            let (sender, receiver) = oneshot::channel();
            trace!("Sending async request parameters input");
            chan.send((sender, OperationInput::RequestParameters(uuid)))
                .await
                .map_err(|e| Error::Channel(e.to_string()))?;
            trace!("Awaiting async request parameters output");
            match receiver.await {
                Err(e) => Err(Error::OperationFetch(format!("{}", e))),
                Ok(OperationOutput::RequestParameters(res)) => res,
                Ok(e) => Err(Error::OperationFetch(format!("Expected RequestParameters, found {:?}", e)))
            }
        }.instrument(trace_span!("SchedulerHandle::async_request_parameters"))
    }

    /// Async method, returning a future that ultimately resolves after the output was recorded.
    pub fn async_record_output(&self, uuid: String, parameters: String, stdout: String, 
        stderr: String, ecode: i32, features: String, path: String) 
        -> impl Future<Output=Result<(),Error>> {
        let mut chan = self._sender.clone();
        async move {
            let (sender, receiver) = oneshot::channel();
            trace!("Sending async record output input");
            chan.send((sender, OperationInput::RecordOutput(uuid, parameters, stdout, stderr, ecode, features, path)))
                .await
                .map_err(|e| Error::Channel(e.to_string()))?;
            trace!("Awaiting async record output output");
            match receiver.await {
                Err(e) => Err(Error::OperationFetch(format!("{}", e))),
                Ok(OperationOutput::RecordOutput(res)) => res,
                Ok(e) => Err(Error::OperationFetch(format!("Expected RecordOutput, found {:?}", e)))
            }
        }.instrument(trace_span!("RemoteHandle::async_record_output"))
    }

    /// Async method, returning a future that ultimately resolves after the scheduler was shutdown.
    pub fn async_shutdown(&self) -> impl Future<Output=Result<(),Error>> {
        let mut chan = self._sender.clone();
        async move {
            let (sender, receiver) = oneshot::channel();
            trace!("Sending async shutdown input");
            chan.send((sender, OperationInput::Shutdown))
                .await
                .map_err(|e| Error::Channel(e.to_string()))?;
            trace!("Awaiting async shutdown output");
            match receiver.await {
                Err(e) => Err(Error::OperationFetch(format!("{}", e))),
                Ok(OperationOutput::Shutdown(res)) => res,
                Ok(e) => Err(Error::OperationFetch(format!("Expected Shutdown, found {:?}", e)))
            }
        }.instrument(trace_span!("RemoteHandle::async_shutdown"))
    }

    /// Downgrades the handle, meaning that the resource could be dropped before this guy.
    #[inline]
    pub fn downgrade(&mut self) {
        self._dropper.downgrade();
    }

}

impl Debug for SchedulerHandle{
    fn fmt(&self, f: &mut std::fmt::Formatter) -> Result<(), std::fmt::Error>{
        write!(f, "SchedulerHandle<{:?}>", self._name)
    }
}

impl Display for SchedulerHandle{
    fn fmt(&self, f: &mut std::fmt::Formatter) -> Result<(), std::fmt::Error>{
        write!(f, "{}", self._name)
    }
}


//------------------------------------------------------------------------------------------ UNBLOCK


use libc;
use std::io;
use std::os::unix::io::AsRawFd;

// From tokio-process
fn unblock<T>(io: T) -> Result<T, io::Error>
where
    T: AsRawFd,
{
    // Set the fd to nonblocking before we pass it to the event loop
    unsafe {
        let fd = io.as_raw_fd();
        let r = libc::fcntl(fd, libc::F_GETFL);
        if r == -1 {
            return Err(io::Error::last_os_error());
        }
        let r = libc::fcntl(fd, libc::F_SETFL, r | libc::O_NONBLOCK);
        if r == -1 {
            return Err(io::Error::last_os_error());
        }
    }
    Ok(io)
}



//-------------------------------------------------------------------------------------------- TESTS


#[cfg(test)]
mod test {

    use super::*;
    use tracing_subscriber::fmt::Subscriber;
    use tracing::Level;

    fn init(){
        let subscriber = Subscriber::builder()
            .compact()
            .with_max_level(Level::TRACE)
            .without_time()
            .with_target(false)
            .finish();
        tracing::subscriber::set_global_default(subscriber).unwrap();
    }

    fn write_python_scheduler() {
        let program = "#!/usr/bin/env python
import json 
import sys

if __name__ == \"__main__\":
    while True:
        inpt = json.loads(input())
        if \"GET_PARAMETERS_REQUEST\" in inpt.keys():
            sys.stderr.write(f\"Python received GET_PARAMETERS_REQUEST {inpt} \\n\")
            print(json.dumps({\"GET_PARAMETERS_RESPONSE\": {\"parameters\": \"params_from_python\"}}))
            sys.stderr.write(\"Python sent GET_PARAMETERS_RESPONSE\")
        elif \"RECORD_OUTPUT_REQUEST\" in inpt.keys():
            sys.stderr.write(f\"Python received RECORD_OUTPUT_REQUEST {inpt}\\n\")
            if inpt[\"RECORD_OUTPUT_REQUEST\"][\"parameters\"] != \"params_from_rust\": raise Exception()
            if inpt[\"RECORD_OUTPUT_REQUEST\"][\"stdout\"] != \"stdout\": raise Exception()
            if inpt[\"RECORD_OUTPUT_REQUEST\"][\"stderr\"] != \"stderr\": raise Exception()
            if inpt[\"RECORD_OUTPUT_REQUEST\"][\"ecode\"] != 0: raise Exception()
            if inpt[\"RECORD_OUTPUT_REQUEST\"][\"features\"] != '1.5': raise Exception()
            if inpt[\"RECORD_OUTPUT_REQUEST\"][\"path\"] != \".\": raise Exception()
            sys.stdout.write(json.dumps({\"RECORD_OUTPUT_RESPONSE\": {}}))
            sys.stdout.write(\"\\n\")
        elif \"SHUTDOWN_REQUEST\" in inpt.keys():
            sys.stderr.write(\"Python rceived SHUTDOWN_REQUEST\\n\")
            sys.stdout.write(json.dumps({\"SHUTDOWN_RESPONSE\": {}}))
            sys.stdout.write(\"\\n\")
            break
        else:
            raise Exception(\"Unknown Message\")
";
        let mut file = std::fs::File::create("/tmp/scheduler.py").unwrap();
        file.write_all(program.as_bytes()).unwrap();
        file.set_permissions(std::os::unix::fs::PermissionsExt::from_mode(0o777)).unwrap();
        file.flush().unwrap();
    }

    fn write_failing_python_scheduler() {
        let program = "#!/usr/bin/env python
import json 
import sys

if __name__ == \"__main__\":
    while True:
        inpt = json.loads(input())
        if \"GET_PARAMETERS_REQUEST\" in inpt.keys():
            sys.stderr.write(f\"Python received GET_PARAMETERS_REQUEST: {inpt} \\n\")
            print(json.dumps({\"ERROR_RESPONSE\": {\"message\": \"error_from_python\"}}))
            sys.stderr.write(\"Python sent GET_PARAMETERS_RESPONSE\")
        elif \"RECORD_OUTPUT_REQUEST\" in inpt.keys():
            sys.stderr.write(\"Python received RECORD_OUTPUT_REQUEST\\n\")
            if inpt[\"RECORD_OUTPUT_REQUEST\"][\"parameters\"] != \"params_from_rust\": raise Exception()
            if inpt[\"RECORD_OUTPUT_REQUEST\"][\"stdout\"] != \"stdout\": raise Exception()
            if inpt[\"RECORD_OUTPUT_REQUEST\"][\"stderr\"] != \"stderr\": raise Exception()
            if inpt[\"RECORD_OUTPUT_REQUEST\"][\"ecode\"] != 0: raise Exception()
            if inpt[\"RECORD_OUTPUT_REQUEST\"][\"path\"] != \".\": raise Exception()
            if inpt[\"RECORD_OUTPUT_REQUEST\"][\"features\"] != '1.5': raise Exception()
            print(json.dumps({\"ERROR_RESPONSE\": {\"message\": \"error_from_python\"}}))
        elif \"SHUTDOWN_REQUEST\" in inpt.keys():
            sys.stderr.write(\"Python rceived SHUTDOWN_REQUEST\\n\")
            sys.stdout.write(json.dumps({\"SHUTDOWN_RESPONSE\": {}}))
            break
        else:
            raise Exception(\"Unknown Message\")
";
        let mut file = std::fs::File::create("/tmp/scheduler.py").unwrap();
        file.write_all(program.as_bytes()).unwrap();
        file.set_permissions(std::os::unix::fs::PermissionsExt::from_mode(0o777)).unwrap();
        file.flush().unwrap();
    }

    
    #[test]
    fn test_scheduler_resource() {
        use futures::executor::block_on;

        init();

        write_python_scheduler();
        
        let mut command = std::process::Command::new("/tmp/scheduler.py");
        command.stdin(std::process::Stdio::piped());
        command.stdout(std::process::Stdio::piped());
        command.stderr(std::process::Stdio::inherit());
        let scheduler = SchedulerHandle::spawn(command, "scheduler.py".into()).unwrap();

        let parameters = block_on(scheduler.async_request_parameters("hhh".into())).unwrap();
        assert_eq!(parameters, format!("params_from_python"));

        block_on(scheduler.async_record_output("hhh".into(), "params_from_rust".into(), "stdout".into(), "stderr".into(), 0, "1.5".into(), ".".into())).unwrap();

        drop(scheduler);

        write_failing_python_scheduler();

        let mut command = std::process::Command::new("/tmp/scheduler.py");
        command.stdin(std::process::Stdio::piped());
        command.stdout(std::process::Stdio::piped());
        command.stderr(std::process::Stdio::inherit());
        let scheduler = SchedulerHandle::spawn(command, "scheduler.py".into()).unwrap();

        block_on(scheduler.async_request_parameters("hhh".into())).unwrap_err();

<<<<<<< HEAD
        block_on(scheduler.async_record_output("params_from_rust".into(), "1.5".into())).unwrap_err();
=======
        block_on(scheduler.async_record_output("hhh".into(), "params_from_rust".into(), "stdout".into(), "stderr".into(), 0, "1.5".into(), ".".into())).unwrap_err();
>>>>>>> c78b6b2d

    }

}<|MERGE_RESOLUTION|>--- conflicted
+++ resolved
@@ -704,11 +704,7 @@
 
         block_on(scheduler.async_request_parameters("hhh".into())).unwrap_err();
 
-<<<<<<< HEAD
-        block_on(scheduler.async_record_output("params_from_rust".into(), "1.5".into())).unwrap_err();
-=======
         block_on(scheduler.async_record_output("hhh".into(), "params_from_rust".into(), "stdout".into(), "stderr".into(), 0, "1.5".into(), ".".into())).unwrap_err();
->>>>>>> c78b6b2d
 
     }
 
