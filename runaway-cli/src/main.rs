//! runaway-cli/main.rs
//! Author: Alexandre Péré
//! 
//! Runaway command line tool. Allows to execute scripts and batches of scripts on remote hosts. 


//------------------------------------------------------------------------------------------ IMPORTS


#![feature(async_await, futures_api)]
use std::path;
use liborchestra::{hosts, SEND_ARCH_RPATH, FETCH_IGNORE_RPATH, FETCH_ARCH_RPATH,
                   PROFILES_FOLDER_RPATH};
use liborchestra::hosts::{HostConf, HostHandle, LeaveConfig};
use liborchestra::ssh::RemoteHandle;
use liborchestra::primitives::AsResult;
use liborchestra::primitives::{DropBack, Expire};
use clap;
use chrono::prelude::*;
use std::io::prelude::*;
use uuid;
use dirs;
use env_logger;
use log::*;
use futures::executor::block_on;
use futures::task::SpawnExt;
use futures::future::{FutureExt, Future};
use futures::sink::SinkExt;
use futures::stream::StreamExt;
use std::process::Output;
use std::io;
use ctrlc;
use std::sync::atomic::{AtomicUsize, Ordering};
<<<<<<< HEAD
=======
use std::os::unix::fs::PermissionsExt;
>>>>>>> 72f9e61e


//---------------------------------------------------------------------------------------- CONSTANTS


const NAME: &'static str = env!("CARGO_PKG_NAME");
const VERSION: &'static str = env!("CARGO_PKG_VERSION");
const AUTHOR: &'static str = env!("CARGO_PKG_AUTHORS");
const DESC: &'static str = "Execute code on remote hosts.";


//-------------------------------------------------------------------------------------------- MACRO


#[macro_export]
macro_rules! try_return_code {
    ($result:expr, $text:expr, $ecode:expr) => {
        match $result{
            Ok(h) => h,
            Err(e) => {
                eprintln!("runaway: {}: {}", $text, e);
                return $ecode;
            }
        };
    }
}

#[macro_export]
macro_rules! try_return_err {
    ($result:expr) => {
        match $result{
            Ok(h) => h,
            Err(e) => {
                return Err(e);
            }
        };
    }
}


//-------------------------------------------------------------------------------------------- ASYNC
// 
// The different async blocks used to assemble a future that will be run to perform the actual task.
//

/// Packs a folder into an archive and returns its hash.
async fn pack_folder(folder: path::PathBuf) -> Result<u64, String>{
    info!("Job: Packing input data");
    liborchestra::application::pack_folder(folder)
        .map_err(|e| format!("Failed to pack input data: {}", e))
}

/// Acquire a node from a host.
async fn acquire_node(host: HostHandle) -> Result<DropBack<Expire<RemoteHandle>>, String>{
    info!("Job: Acquiring node");
    host.async_acquire()
        .await
        .map_err(|e| format!("Failed to acquire node: {}", e))
}

/// Sends the archive to the remote host given a handle.  
async fn send_data(node: DropBack<Expire<RemoteHandle>>, archive: path::PathBuf, remote_dir: path::PathBuf) 
    -> Result<(), String>{
    info!("Job: Sending input data");
    let already_there = node.async_exec(format!("cd {}", remote_dir.to_str().unwrap()))
        .await
        .map_err(|e| format!("Failed to check for data: {}", e))?;
    info!("Job: Already there: {:?}", already_there);
    if !already_there.status.success() {
        info!("Job: Data not found on remote. Sending...");
        node.async_exec(format!("mkdir {}", remote_dir.to_str().unwrap()))
            .await
            .map_err(|e| format!("Failed to make remote dir: {}", e))
            .and_then(|e| e.result().map_err(|e| format!("Failed to make remote dir: {}", e)))?;
        node.async_scp_send(archive, remote_dir.join(SEND_ARCH_RPATH))
            .await
            .map_err(|e| format!("Failed to send input data: {}", e))?;
    } else {
        info!("Job: Data found on remote. Continuing.");
    }
    Ok(())
}

/// Sends the archive to the remote host given a handle.  
async fn send_data_to_front(node: RemoteHandle, archive: path::PathBuf, remote_dir: path::PathBuf) 
    -> Result<(), String>{
    info!("Job: Sending input data");
    let already_there = node.async_exec(format!("cd {}", remote_dir.to_str().unwrap()))
        .await
        .map_err(|e| format!("Failed to check for data: {}", e))?;
    info!("Job: Already there: {:?}", already_there);
    if !already_there.status.success() {
        info!("Job: Data not found on remote. Sending...");
        node.async_exec(format!("mkdir {}", remote_dir.to_str().unwrap()))
            .await
            .map_err(|e| format!("Failed to make remote dir: {}", e))
            .and_then(|e| e.result().map_err(|e| format!("Failed to make remote dir: {}", e)))?;
        node.async_scp_send(archive, remote_dir.join(SEND_ARCH_RPATH))
            .await
            .map_err(|e| format!("Failed to send input data: {}", e))?;
    } else {
        info!("Job: Data found on remote. Continuing.");
    }
    Ok(())
}

/// Perform the job on a node. E.g. deflate the data and run the script. 
async fn perform_job(node: DropBack<Expire<RemoteHandle>>,
                     before_exec: String,
                     after_exec: String,
                     script_name: String,
                     parameters: String,
                     remote_defl: String,
                     remote_send: String,
                     stdout_cb: Box<dyn Fn(Vec<u8>)+Send+'static>,
                     stderr_cb: Box<dyn Fn(Vec<u8>)+Send+'static>,
                     )
                     -> Result<Output, String>{
        info!("Job: Deflating input data");
        node.async_exec(format!("mkdir {}", remote_defl))
            .await
            .map_err(|e| format!("Failed to make remote dir: {}", e))
            .and_then(|e| e.result().map_err(|e| format!("Failed to make remote dir: {}", e)))?;
        node.async_exec(format!("tar -xf {} -C {}", remote_send, remote_defl))
            .await
            .map_err(|e| format!("Failed to deflate input data: {}", e))
            .and_then(|e| e.result().map_err(|e| format!("Failed to deflate input data: {}", e)))?;
        info!("Job: Starting execution");
        node.async_pty(vec!(before_exec,
                            format!("cd {} && ./{} {}", remote_defl, script_name, parameters),
                            after_exec),
                        Some(stdout_cb),
                        Some(stderr_cb))
            .await
            .map_err(|e| format!("Failed to execute: {}", e))
}

/// Packs the data back into an archive, fetches it and unpacks it. 
async fn fetch_data(node: DropBack<Expire<RemoteHandle>>,
                    remote_defl: String,
                    remote_fetch: String,
                    remote_ignore: String,
                    output_path: path::PathBuf) -> Result<(), String>{
        info!("Job: Packing output data");
        node.async_exec(format!("cd {} && (tar -cf {} -X {} * || tar -cf {} *)",
                                 remote_defl,
                                 remote_fetch,
                                 remote_ignore,
                                 remote_fetch))
            .await
            .map_err(|e| format!("Failed to pack output data: {}", e))
            .and_then(|e| e.result().map_err(|e| format!("Failed to pack output data: {}", e)))?;
        info!("Job: Fetching output data");
        if !output_path.exists(){
            std::fs::create_dir_all(&output_path);
        }
        node.async_scp_fetch(remote_fetch.into(), output_path.join(FETCH_ARCH_RPATH))
            .await
            .map_err(|e| format!("Failed to fetch output data: {}", e))?;
        info!("Job: Deflating output data");
        liborchestra::application::unpack_arch(output_path.join(FETCH_ARCH_RPATH))
            .map_err(|e| format!("Failed to unpack output data: {}", e))?;
        Ok(())
}

/// Cleans data on remote hand. 
async fn clean_data(node: DropBack<Expire<RemoteHandle>>,
                    remote_dir: String,
                    remote_defl: String,
                    leave_config: LeaveConfig) -> Result<(), String>{
        info!("Job: Cleaning...");
        match leave_config{
            LeaveConfig::Nothing => {
                node.async_exec(format!("rm -rf {}", remote_dir))
                    .await
                    .map_err(|e| format!("Failed to remove everything: {}", e))?;
            }
            LeaveConfig::Code =>{
                node.async_exec(format!("rm -rf {}", remote_defl))
                    .await
                    .map_err(|e| format!("Failed to remove data: {}", e))?;

            }
            LeaveConfig::Everything => {}
        }
        Ok(())
}


//-------------------------------------------------------------------------------------- SUBCOMMANDS
//
// Functions representing every subcommands of the program. 
//

/// Executes a single execution of the script with the command arguments and returns exit code.
fn exec(matches: &clap::ArgMatches) -> i32 {

    if matches.is_present("vvverbose"){
        std::env::set_var("RUST_LOG", "WARNING,runaway_cli=TRACE,liborchestra=TRACE,liborchestra::ssh=DEBUG");
    } else if matches.is_present("vverbose"){
        std::env::set_var("RUST_LOG", "WARNING,runaway_cli=DEBUG,liborchestra=DEBUG,liborchestra::ssh=INFO");
    } else if matches.is_present("verbose"){
        std::env::set_var("RUST_LOG", "WARNING,runaway_cli=INFO,liborchestra=INFO,liborchestra::ssh=INFO");
    }

    env_logger::init();

    let host_path = dirs::home_dir()
        .unwrap()
        .join(PROFILES_FOLDER_RPATH)
        .join(format!("{}.yml", matches.value_of("REMOTE").unwrap()));
    let config = try_return_code!(HostConf::from_file(&host_path),
                                   "can not load the host configuration",
                                   1);
    let host = try_return_code!(HostHandle::spawn(config), 
                                 "failed to spawn host", 
                                 2);
    install_ctrlc_handler(host.clone());

    let leave = LeaveConfig::from(matches.value_of("leave").unwrap());
    let leave_tar = matches.is_present("leave-tars");
    let script_path = matches.value_of("SCRIPT").unwrap();
    let parameters = matches.value_of("parameters").unwrap_or("");

    let script_abs_path = try_return_code!(std::fs::canonicalize(script_path),
                                            "failed to get absolute script path",
                                            3);
    let script_folder = try_return_code!(script_abs_path.parent().ok_or("None"),
                                          "failed to get script folder",
                                          4);
    let script_name = try_return_code!(script_abs_path.file_name().ok_or("Non"),
                                        "failed to get script name",
                                        5);
    let future = async move{
        let hash = try_return_err!(pack_folder(script_folder.into()).await);
        let remote_dir = host.get_host_directory().join(format!("{}", hash));
        let remote_send = remote_dir.join(SEND_ARCH_RPATH);
        let id = uuid::Uuid::new_v4();
        let remote_defl = remote_dir.join(format!("{}", id));
        let remote_fetch = remote_defl.join(FETCH_ARCH_RPATH);
        let remote_ignore = remote_defl.join(FETCH_IGNORE_RPATH);

        let node = try_return_err!(acquire_node(host.clone()).await);
        try_return_err!(send_data(node.clone(),
                                  script_folder.join(SEND_ARCH_RPATH),
                                  remote_dir.clone()).await);
        let stdout_callback = Box::new(|a|{
            let string = String::from_utf8(a).unwrap().replace("\r\n", "");
            println!("{}", string);
        });
        let stderr_callback = Box::new(|a|{
            let string = String::from_utf8(a).unwrap().replace("\r\n", "");
            eprintln!("{}", string);
        });
        let out = try_return_err!(perform_job(node.clone(),
                                              host.get_before_execution_command(),
                                              host.get_after_execution_command(),
                                              script_name.to_str().unwrap().to_owned(),
                                              parameters.to_owned(),
                                              remote_defl.to_str().unwrap().to_owned(),
                                              remote_send.to_str().unwrap().to_owned(),
                                              stdout_callback,
                                              stderr_callback).await);
        try_return_err!(fetch_data(node.clone(),
                                   remote_defl.to_str().unwrap().to_owned(),
                                   remote_fetch.to_str().unwrap().to_owned(),
                                   remote_ignore.to_str().unwrap().to_owned(),
                                   script_folder.into()).await);
<<<<<<< HEAD
        try_return_err!(cleaning_data(node.clone(),
                                      remote_dir.to_str().unwrap().to_owned(),
                                      remote_defl.to_str().unwrap().to_owned(),
                                      script_folder.into(),
                                      script_folder.into(),
                                      leave,
                                      false).await);
=======
        try_return_err!(clean_data(node.clone(),
                                   remote_dir.to_str().unwrap().to_owned(),
                                   remote_defl.to_str().unwrap().to_owned(),
                                   leave).await);
        if !leave_tar{
            std::fs::remove_file(script_folder.join(SEND_ARCH_RPATH)).unwrap();
            std::fs::remove_file(script_folder.join(FETCH_ARCH_RPATH)).unwrap();
        }
>>>>>>> 72f9e61e
        Ok(out.status.code().unwrap_or(911))
    };
    let out = try_return_code!(block_on(future),
                               "failed to perform job",
                               6);
    return out;
}

// Executes a batch of executions on a remote host.
fn batch(matches: &clap::ArgMatches) -> i32 {

    if matches.is_present("vvverbose"){
        std::env::set_var("RUST_LOG", "WARNING,runaway_cli=TRACE,liborchestra=TRACE,liborchestra::ssh=DEBUG");
    } else if matches.is_present("vverbose"){
        std::env::set_var("RUST_LOG", "WARNING,runaway_cli=DEBUG,liborchestra=DEBUG,liborchestra::ssh=INFO");
    } else if matches.is_present("verbose"){
        std::env::set_var("RUST_LOG", "WARNING,runaway_cli=INFO,liborchestra=INFO,liborchestra::ssh=INFO");
    } else if matches.is_present("benchmark"){
        std::env::set_var("RUST_LOG", "WARNING,runaway_cli=INFO,liborchestra::hosts=TRACE/Host: Allocation succeeded|Allocation cancelling succeeded|Job: Starting execution");
    }

    env_logger::init();

    let host_path = dirs::home_dir()
        .unwrap()
        .join(PROFILES_FOLDER_RPATH)
        .join(format!("{}.yml", matches.value_of("REMOTE").unwrap()));
    let config = try_return_code!(HostConf::from_file(&host_path),
                                   "can not load the host configuration",
                                   1);
    let host = try_return_code!(HostHandle::spawn(config), 
                                 "failed to spawn host", 
                                 2);
    install_ctrlc_handler(host.clone());

    let leave = LeaveConfig::from(matches.value_of("leave").unwrap());
    let leave_tars = matches.is_present("leave-tars");

    let script_path = matches.value_of("SCRIPT").unwrap();

    let params = match matches.value_of("parameters_file"){
        Some(f) => {
            let mut params = String::new();
            let mut file = try_return_code!(std::fs::File::open(f),
                                         "failed to open parameters file",
                                         7);
            try_return_code!(file.read_to_string(&mut params),
                              "failed to read parameters file",
                              14);
            let trimmed = params.trim_left_matches('\n').trim_right_matches('\n');
            trimmed.lines()
                .map(|e| e.to_owned())
                .collect::<Vec<String>>()
        }
        None => {
            let repeats = try_return_code!(matches.value_of("repeats").unwrap().parse::<u32>(),
                                            "failed to read the number of repeats",
                                            8);
            let params = matches.value_of("parameters_string").unwrap_or("");
            let params = parse_parameters(&params, repeats as usize);
            info!("Parameters expansion: {:#?}",params);
            params
        }
    };
    let output_folder: path::PathBuf = matches.value_of("output_folder").unwrap().into();
    let outputs = match matches.value_of("outputs_file"){
        Some(f) => {
            let mut folders = String::new();
            let mut file = try_return_code!(std::fs::File::open(f),
                                         "failed to open outputs file",
                                         9);
            try_return_code!(file.read_to_string(&mut folders),
                              "failed to read output folders file",
                              15);
            let trimmed = folders.trim_left_matches('\n').trim_right_matches('\n');
            trimmed.lines()
                .map(|e| e.into())
                .collect::<Vec<path::PathBuf>>()
        }
        None => {
            params.iter()
                .map(|_| output_folder.join(Utc::now().to_string()))
                .collect::<Vec<path::PathBuf>>()
        }
    };
    if params.len() != outputs.len(){
        eprintln!("runaway: the number of parameters and outputs is different. Leaving.");
        return 10;
    }

    let mut executor = try_return_code!(futures::executor::ThreadPoolBuilder::new()
<<<<<<< HEAD
        //.pool_size(1)
=======
>>>>>>> 72f9e61e
        .name_prefix("runaway-worker")
        .create(),
        "failed to spawn worker",
        12);

    let script_abs_path = try_return_code!(std::fs::canonicalize(script_path),
                                            "failed to get absolute script path",
                                            3);
    let script_folder = try_return_code!(script_abs_path.parent().ok_or("None"),
                                          "failed to get script folder",
                                          4).to_owned();
    let script_name = try_return_code!(script_abs_path.file_name().ok_or("Non"),
                                        "failed to get script name",
                                        5).to_owned();
    let hash = try_return_code!(block_on(pack_folder(script_folder.clone())),
                                "failed to pack folder",
                                11);
    let remote_dir = host.get_host_directory().join(format!("{}", hash));
    let remote_send = remote_dir.join(SEND_ARCH_RPATH);
    try_return_code!(block_on(send_data_to_front(host.get_frontend(), script_folder.join(SEND_ARCH_RPATH), remote_dir.clone())),
                     "failed to send data",
                     13);

    let l = match leave{ 
        LeaveConfig::Everything => LeaveConfig::Everything,
        LeaveConfig::Nothing => LeaveConfig::Code, 
        LeaveConfig::Code => LeaveConfig::Code,
    };

    let len = outputs.len();

    let mut handles = Vec::new();
    for (i, (p, b)) in params.into_iter().zip(outputs.into_iter()).enumerate(){
        let l = l.clone();
        let script_name = script_name.clone();
        let script_folder = script_folder.clone();
        let host = host.clone();
        let remote_dir = remote_dir.clone();
        let remote_send = remote_send.clone();
        let id = uuid::Uuid::new_v4();
        let remote_defl = remote_dir.join(format!("{}", id));
        let remote_fetch = remote_defl.join(FETCH_ARCH_RPATH);
        let remote_ignore = remote_defl.join(FETCH_IGNORE_RPATH);
        let benchmark = matches.is_present("benchmark");

        let future = async move{
            let p = p.clone();
            let node = try_return_err!(acquire_node(host.clone()).await);
            let stdout_callback: Box<dyn Fn(Vec<u8>)+Send+'static>;
            let stderr_callback: Box<dyn Fn(Vec<u8>)+Send+'static>;

            if benchmark==true{
                stdout_callback = Box::new(|_|{});
                stderr_callback = Box::new(|_|{});
            } else{
                stdout_callback = Box::new(move |a|{
                    let string = String::from_utf8(a).unwrap().replace("\r\n", "");
                    println!("#{}: {}", i, string);
                });
                stderr_callback = Box::new(move |a|{
                    let string = String::from_utf8(a).unwrap().replace("\r\n", "");
                    eprintln!("#{}: {}", i, string);
                });
            }
            let out = try_return_err!(perform_job(node.clone(),
                                                  host.get_before_execution_command(),
                                                  host.get_after_execution_command(),
                                                  script_name.to_str().unwrap().to_owned(),
                                                  p,
                                                  remote_defl.to_str().unwrap().to_owned(),
                                                  remote_send.to_str().unwrap().to_owned(),
                                                  stdout_callback,
                                                  stderr_callback).await);
            try_return_err!(fetch_data(node.clone(),
                                       remote_defl.to_str().unwrap().to_owned(),
                                       remote_fetch.to_str().unwrap().to_owned(),
                                       remote_ignore.to_str().unwrap().to_owned(),
                                       b.clone()).await);
<<<<<<< HEAD
            try_return_err!(cleaning_data(node.clone(),
                                          remote_dir.to_str().unwrap().to_owned(),
                                          remote_defl.to_str().unwrap().to_owned(),
                                          script_folder.into(),
                                          b.clone(),
                                          l,
                                          true).await);
=======
            try_return_err!(clean_data(node.clone(),
                                       remote_dir.to_str().unwrap().to_owned(),
                                       remote_defl.to_str().unwrap().to_owned(),
                                       l).await);
>>>>>>> 72f9e61e
            let mut stdout_file = std::fs::File::create(b.join("stdout")).unwrap();
            stdout_file.write_all(&out.stdout).unwrap();
            let mut stderr_file = std::fs::File::create(b.join("stderr")).unwrap();
            stderr_file.write_all(&out.stderr).unwrap();
            let mut ecode_file = std::fs::File::create(b.join("ecode")).unwrap();
            ecode_file.write_all(format!("{}", out.status.code().unwrap_or(911)).as_bytes()).unwrap();

            if !leave_tars{
                std::fs::remove_file(b.join(FETCH_ARCH_RPATH)).unwrap();
            }

            Ok(out.status.code().unwrap_or(911))
        };
        let handle = try_return_code!(executor.spawn_with_handle(future).map_err(|e| format!("{:?}", e)),
                                      "failed to spawn future",
                                      14);
        info!("Job: Spawned job");
        handles.push(handle);
    };
    let future = futures::future::join_all(handles);
    let output = executor.run(future);
    let completed = output.into_iter()
        .inspect(|o| if o.is_err(){error!("Failed to execute a job: {:?}",o)})
        .filter_map(|c| c.ok())
        .collect::<Vec<_>>()
        .len();
    if let LeaveConfig::Nothing = leave{
        executor.run(host.get_frontend()
            .async_exec(format!("rm -rf {}", remote_dir.to_str().unwrap())))
            .map_err(|e| error!("Failed to remove code."));
    }
    if !leave_tars{
        std::fs::remove_file(script_folder.join(SEND_ARCH_RPATH)).unwrap();
    }
    if completed == len{
        eprintln!("runaway: brought all jobs to completion.");
        return 0;
    } else{
        eprintln!("runaway: brought {} jobs to completion over {}.", 
            completed,
            len);
        return 911;
    }
    0
}

// Executes the test and returns the exit code.
fn test(matches: &clap::ArgMatches) -> i32 {

    if matches.is_present("verbose"){
        std::env::set_var("RUST_LOG", "WARNING,runaway_cli=TRACE,liborchestra=TRACE,liborchestra::ssh=TRACE");
    }

    env_logger::init();
    
    eprintln!("runaway: opening configuration");
    let config = try_return_code!(HostConf::from_file(&matches.value_of("FILE").unwrap().into()),
                                   "can not load the host configuration",
                                   90);

    eprintln!("runaway: opening ssh config file");
    let profile = try_return_code!(liborchestra::ssh::config::get_profile(
                    &dirs::home_dir().unwrap().join(liborchestra::SSH_CONFIG_RPATH),
                    &config.ssh_config), 
            "failed to load ssh config", 
            91);
    eprintln!("runaway: spawning frontend");
    let frontend = try_return_code!(liborchestra::ssh::RemoteHandle::spawn(profile.clone()),
                                    "failed to connect to frontend",
                                    92);
    eprintln!("runaway: connection successful");

    let command = config.start_alloc();
    eprintln!("runaway: starting allocation with command: ```{}```", command);
    let out = try_return_code!(block_on(frontend.async_exec(command)),
                               "failed to start allocation",
                               93);
    eprintln!("runaway: returned: {:#?}", out);

    let alloc_ret = String::from_utf8(out.stdout).unwrap();
    let command = config.get_alloc_nodes().replace("$ALLOCRET", alloc_ret.trim_right_matches('\n'));
    eprintln!("runaway: getting nodes with command: ```{}```", command);
    let out = try_return_code!(block_on(frontend.async_exec(command)),
        "failed to get nodes",
        94);
    eprintln!("runaway: returned: {:#?}", out);

    let node = String::from_utf8(out.stdout).unwrap().lines().nth(0).unwrap().to_owned();
    eprintln!("runaway: trying to connect to node {}", node);
    let mut node_profile = profile.clone();
    node_profile.proxycommand = Some(config.node_proxy_command.replace("$NODENAME", &node));
    node_profile.port = None;
    node_profile.hostname = Some(format!("{}::{}",node_profile.hostname.take().unwrap(), node));
    eprintln!("runaway: spawning node: {:?}", node_profile);
    let node = try_return_code!(liborchestra::ssh::RemoteHandle::spawn(node_profile),
                                "failed to connect to node",
                                95);
    eprintln!("runaway: connection successful");

    let command = config.before_execution();
    eprintln!("runaway: executing before_exec command {}", command);
    let out = try_return_code!(block_on(node.async_exec(command)),
        "failed to execute before_exec command",
        96);
    eprintln!("runaway: command returned: {:#?}", out);
    
    let command = config.after_execution();
    eprintln!("runaway: executing after_exec command {}", command);
    let out = try_return_code!(block_on(node.async_exec(command)),
        "failed to execute after_exec command",
        97);
    eprintln!("runaway: command returned: {:#?}", out);

    let command = config.cancel_alloc().replace("$ALLOCRET", &alloc_ret);
    eprintln!("runaway: cancelling allocation with command {}", command);
    let out = try_return_code!(block_on(frontend.async_exec(command)),
        "failed to cancel allocation",
        98);
    eprintln!("runaway: returned: {:#?}", out);

    let command = config.before_execution();
    eprintln!("runaway: trying a dummy command on node (should fail) {}", command);
    let out = block_on(node.async_exec(command));
    eprintln!("runaway: command returned: {:#?}", out);

    0
}

// Allows to parse cartesian product strings to generate a set of parameters. 
pub fn parse_parameters(param_string: &str, repeats: usize) -> Vec<String> {
    // We compute the products of entered parameters recursively
    fn parameters_generator(p: Vec<&str>, repeat: usize) -> Vec<String> {
        if p.len() == 1 {
            p.first()
                .unwrap()
                .split('|')
                .map::<Vec<String>, _>(|s| {
                    (0..repeat).map(|_| String::from(s.trim())).collect()
                }).flatten()
                .collect()
        } else {
            p.first()
                .unwrap()
                .split('|')
                .map::<Vec<String>, _>(|s| {
                    let mut params =
                        parameters_generator(p.split_first().unwrap().1.to_vec(), repeat);
                    params.iter_mut().for_each(|b| {
                        b.insert(0, ' ');
                        b.insert_str(0, s)
                    });
                    params
                }).flatten()
                .collect()
        }
    }
    parameters_generator(param_string.split("&").collect(), repeats)
}

// Installs a ctrlc handler that takes care about cancelling the allocation on the host before 
// leaving. 
pub fn install_ctrlc_handler(signal_host: HostHandle){
    // We have to downgrade the handle to the host, because the ctrl-c handler is not dropped during
    // program execution. For this reason we have to downgrade the dropper. 
    let mut signal_host = signal_host;
    signal_host.downgrade();
    let signal_counter = AtomicUsize::new(0);
    ctrlc::set_handler(move || {
        eprintln!("runaway: received ctrl-c.");
        let mut host = signal_host.clone();
        let n_ctrlc = signal_counter.fetch_add(1, Ordering::SeqCst);
        match n_ctrlc{
            0 => {
                futures::executor::block_on(host.async_abort()).unwrap();
                eprintln!("runaway: waiting for running execution to finish");
            }
            1 => {
                futures::executor::block_on(host.async_shutdown()).unwrap();
                eprintln!("runaway: host shutdown. Saving execution data.");
            }
            2 => {
                eprintln!("runaway: you want to quit too hard. Leaving.");
                std::process::exit(900);
            }
            _ => {
                std::process::exit(901);
            }
        }
    }).unwrap();
}
<<<<<<< HEAD


//--------------------------------------------------------------------------------------------- MAIN

=======

// Output completion for profiles.
fn install_completion(application: clap::App) -> i32 {
    match which_shell(){
        Ok(clap::Shell::Zsh) => {
            eprintln!("runaway: zsh recognized. Proceeding.");
            let mut file = std::fs::OpenOptions::new()
                .write(true)
                .append(true)
                .open(dirs::home_dir().unwrap().join(".zshrc"))
                .unwrap_or_else(|e| {
                    eprintln!("runaway: impossible to open .zshrc file: {}", e);
                    std::process::exit(551);
                });
            file.write_all("\n# Added by Runaway for zsh completion\n".as_bytes()).unwrap();
            file.write_all(format!("fpath=(~/{} $fpath)\n", PROFILES_FOLDER_RPATH).as_bytes()).unwrap();
            file.write_all("autoload -U compinit\ncompinit".as_bytes()).unwrap();
            generate_zsh_completion(application);
            eprintln!("runaway: zsh completion installed. Open a new terminal to use it.");
        }
        Ok(clap::Shell::Bash) => {
            eprintln!("runaway: bash recognized. Proceeding.");
            let mut file = std::fs::OpenOptions::new()
                .write(true)
                .append(true)
                .open(dirs::home_dir().unwrap().join(".bashrc"))
                .unwrap_or_else(|e| {
                    eprintln!("runaway: impossible to open .bashrc file: {}", e);
                    std::process::exit(551);
                });
            file.write_all("\n# Added by Runaway for bash completion\n".as_bytes()).unwrap();
            file.write_all(format!("source ~/{}/{}.bash\n", 
                                    PROFILES_FOLDER_RPATH, 
                                    get_bin_name()).as_bytes()).unwrap();
            generate_bash_completion(application);
            eprintln!("runaway: bash completion installed. Open a new terminal to use it.");
        }
        Err(e) => {
            eprintln!("runaway: shell {} is not available for completion. Use bash or zsh.", e);
            return 553;
        }
        _ => unreachable!()
    }

    return 0
}

// Returns current shell.
fn which_shell() -> Result<clap::Shell, String>{
    let shell = std::env::var("SHELL")
        .unwrap()
        .split("/")
        .map(|a| a.to_owned())
        .last()
        .unwrap();
    match shell.as_ref(){
        "zsh" => Ok(clap::Shell::Zsh),
        "bash" => Ok(clap::Shell::Bash),
        shell => Err(shell.into()),
    }
}

// Returns the name of the binary.
fn get_bin_name() -> String{
    std::env::args()
        .next()
        .unwrap()
        .split("/")
        .map(|a| a.to_owned())
        .collect::<Vec<String>>()
        .last()
        .unwrap()
        .to_owned()
}

// Generates zsh completion
fn generate_zsh_completion(application: clap::App) {
    let bin_name = get_bin_name();
    let file_path = dirs::home_dir()
        .unwrap()
        .join(PROFILES_FOLDER_RPATH)
        .join(format!("_{}", &bin_name));
    let mut application = application;
    std::fs::remove_file(&file_path);
    application.gen_completions(bin_name, clap::Shell::Zsh, file_path.parent().unwrap());
    std::fs::set_permissions(file_path, std::fs::Permissions::from_mode(0o755));
}

// Generates bash completion
fn generate_bash_completion(application: clap::App) {
    let bin_name = get_bin_name();
    let file_path = dirs::home_dir()
        .unwrap()
        .join(PROFILES_FOLDER_RPATH)
        .join(format!("{}.bash", &bin_name));
    let mut application = application;
    std::fs::remove_file(&file_path);
    application.gen_completions(bin_name, clap::Shell::Bash, file_path.parent().unwrap());
    std::fs::set_permissions(file_path, std::fs::Permissions::from_mode(0o755));
}

// Retrieve available profiles.
fn get_available_profiles() -> Vec<String>{
    std::fs::read_dir(dirs::home_dir().unwrap().join(PROFILES_FOLDER_RPATH))
        .unwrap()
        .map(|a| a.unwrap().file_name().into_string().unwrap())
        .filter_map(|a| if a.contains(".yml"){Some(a.replace(".yml", ""))} else { None })
        .collect::<Vec<_>>()
}

//--------------------------------------------------------------------------------------------- MAIN
>>>>>>> 72f9e61e

fn main(){

    // We get available profiles
    let profiles = get_available_profiles();

    // We define the arguments parser
    let application = clap::App::new(NAME)
        .version(VERSION)
        .about(DESC)
        .author(AUTHOR)
        .setting(clap::AppSettings::ArgRequiredElseHelp) 
        .about("Execute code on remote hosts")
        .subcommand(clap::SubCommand::with_name("install-completion")
            .about("Install bash completion script"))
        .subcommand(clap::SubCommand::with_name("exec")
            .about("Runs a single execution on a remote host")
            .arg(clap::Arg::with_name("REMOTE")
                .help("Name of remote profile to execute script with")
                .possible_values(&profiles.iter().map(|a| a.as_str()).collect::<Vec<_>>()[..])
                .required(true))
            .arg(clap::Arg::with_name("SCRIPT")
                .help("File name of the script to be executed")
                .required(true))
            .arg(clap::Arg::with_name("verbose")
                .long("verbose")
                .help("Print light logs"))
            .arg(clap::Arg::with_name("vverbose")
                .long("vverbose")
                .help("Print logs"))
            .arg(clap::Arg::with_name("vvverbose")
                .long("vvverbose")
                .help("Print all logs"))
            .arg(clap::Arg::with_name("leave-tars")
                .long("leave-tars")
                .help("Leave transfered tar files to debug .*ignore files."))
            .arg(clap::Arg::with_name("leave")
                .short("l")
                .long("leave")
                .takes_value(true)
                .possible_value("nothing")
                .possible_value("code")
                .possible_value("everything")
                .default_value("nothing")
                .help("What to leave on the remote host after execution"))
           .arg(clap::Arg::with_name("parameters")
                .help("Script parameters. In normal mode, it should be written as they would \
                       be for the program to execute. In batch mode, you can use a product \
                       parameters string.")
                .multiple(true)
                .allow_hyphen_values(true)
                .last(true))
        )
        .subcommand(clap::SubCommand::with_name("batch")
            .about("Runs a batch of executions on a remote host")
            .arg(clap::Arg::with_name("REMOTE")
                .help("Name of remote profile to execute script with")
                .possible_values(&profiles.iter().map(|a| a.as_str()).collect::<Vec<_>>()[..])
                .required(true))
            .arg(clap::Arg::with_name("SCRIPT")
                .help("File name of the script to be executed")
                .required(true)) 
            .arg(clap::Arg::with_name("verbose")
                .long("verbose")
                .help("Print light logs"))
            .arg(clap::Arg::with_name("vverbose")
                .long("vverbose")
                .help("Print logs"))
            .arg(clap::Arg::with_name("vvverbose")
                .long("vvverbose")
                .help("Print all logs"))
            .arg(clap::Arg::with_name("benchmark")
                .long("benchmark")
                .help("Print only allocations and executions messages for statistics purposes."))
            .arg(clap::Arg::with_name("leave-tars")
                .long("leave-tars")
                .help("Leave transfered tar files to debug .*ignore files."))
            .arg(clap::Arg::with_name("repeats")
                .short("R")
                .long("repeats")
                .takes_value(true)
                .default_value("1")
                .help("The number of time every parameter must be repeated. Used with product string."))
            .arg(clap::Arg::with_name("leave")
                .short("l")
                .long("leave")
                .takes_value(true)
                .possible_value("nothing")
                .possible_value("code")
                .possible_value("everything")
                .required(true)
                .default_value("nothing")
                .help("What to leave on the remote host after execution"))
            .arg(clap::Arg::with_name("parameters_file")
                .short("f")
                .long("parameters_file")
                .takes_value(true)
                .help("A file specifying a list of newline-separated arguments."))
            .arg(clap::Arg::with_name("outputs_file")
                .short("O")
                .long("outputs_file")
                .takes_value(true)
                .help("A file specifying a list of newline-separated output directories."))
            .arg(clap::Arg::with_name("output_folder")
                .short("o")
                .long("output_folder")
                .takes_value(true)
                .default_value("batch")
                .help("The output folder to put the executions result in."))
           .arg(clap::Arg::with_name("parameters_string")
                .help("Script parameters product string.")
                .multiple(true)
                .allow_hyphen_values(true)
                .last(true))
        )
        .subcommand(clap::SubCommand::with_name("test")
             .about("Tests a remote profile")
            .arg(clap::Arg::with_name("verbose")
                .long("verbose")
                .help("Print light logs"))
             .arg(clap::Arg::with_name("FILE")
                 .help("The yaml profile to test.")
                 .index(1)
                 .required(true)));

    // If the completion_file already exists, we update it to account for the new available profiles
    let bin_name = get_bin_name(); 
    match which_shell(){
        Ok(clap::Shell::Zsh) => {
            generate_zsh_completion(application.clone());
        }
        Ok(clap::Shell::Bash) => {
            generate_bash_completion(application.clone());
        }
        Err(v) => {},
        _ => unreachable!()
    }

    // We parse (leaving the parser available for _complete subcommand.)
    let matches = application.clone().get_matches();

    // We execute and exit;
    if let Some(matches) = matches.subcommand_matches("test"){
        std::process::exit(test(matches));
    } else if let Some(matches) = matches.subcommand_matches("exec"){
        std::process::exit(exec(matches));
    } else if let Some(matches) = matches.subcommand_matches("batch"){
        std::process::exit(batch(matches));
    } else if let Some(matches) = matches.subcommand_matches("install-completion"){
        std::process::exit(install_completion(application));
    }
}<|MERGE_RESOLUTION|>--- conflicted
+++ resolved
@@ -31,10 +31,7 @@
 use std::io;
 use ctrlc;
 use std::sync::atomic::{AtomicUsize, Ordering};
-<<<<<<< HEAD
-=======
 use std::os::unix::fs::PermissionsExt;
->>>>>>> 72f9e61e
 
 
 //---------------------------------------------------------------------------------------- CONSTANTS
@@ -303,15 +300,6 @@
                                    remote_fetch.to_str().unwrap().to_owned(),
                                    remote_ignore.to_str().unwrap().to_owned(),
                                    script_folder.into()).await);
-<<<<<<< HEAD
-        try_return_err!(cleaning_data(node.clone(),
-                                      remote_dir.to_str().unwrap().to_owned(),
-                                      remote_defl.to_str().unwrap().to_owned(),
-                                      script_folder.into(),
-                                      script_folder.into(),
-                                      leave,
-                                      false).await);
-=======
         try_return_err!(clean_data(node.clone(),
                                    remote_dir.to_str().unwrap().to_owned(),
                                    remote_defl.to_str().unwrap().to_owned(),
@@ -320,7 +308,6 @@
             std::fs::remove_file(script_folder.join(SEND_ARCH_RPATH)).unwrap();
             std::fs::remove_file(script_folder.join(FETCH_ARCH_RPATH)).unwrap();
         }
->>>>>>> 72f9e61e
         Ok(out.status.code().unwrap_or(911))
     };
     let out = try_return_code!(block_on(future),
@@ -412,10 +399,6 @@
     }
 
     let mut executor = try_return_code!(futures::executor::ThreadPoolBuilder::new()
-<<<<<<< HEAD
-        //.pool_size(1)
-=======
->>>>>>> 72f9e61e
         .name_prefix("runaway-worker")
         .create(),
         "failed to spawn worker",
@@ -494,20 +477,10 @@
                                        remote_fetch.to_str().unwrap().to_owned(),
                                        remote_ignore.to_str().unwrap().to_owned(),
                                        b.clone()).await);
-<<<<<<< HEAD
-            try_return_err!(cleaning_data(node.clone(),
-                                          remote_dir.to_str().unwrap().to_owned(),
-                                          remote_defl.to_str().unwrap().to_owned(),
-                                          script_folder.into(),
-                                          b.clone(),
-                                          l,
-                                          true).await);
-=======
             try_return_err!(clean_data(node.clone(),
                                        remote_dir.to_str().unwrap().to_owned(),
                                        remote_defl.to_str().unwrap().to_owned(),
                                        l).await);
->>>>>>> 72f9e61e
             let mut stdout_file = std::fs::File::create(b.join("stdout")).unwrap();
             stdout_file.write_all(&out.stdout).unwrap();
             let mut stderr_file = std::fs::File::create(b.join("stderr")).unwrap();
@@ -698,12 +671,6 @@
         }
     }).unwrap();
 }
-<<<<<<< HEAD
-
-
-//--------------------------------------------------------------------------------------------- MAIN
-
-=======
 
 // Output completion for profiles.
 fn install_completion(application: clap::App) -> i32 {
@@ -815,7 +782,6 @@
 }
 
 //--------------------------------------------------------------------------------------------- MAIN
->>>>>>> 72f9e61e
 
 fn main(){
 
